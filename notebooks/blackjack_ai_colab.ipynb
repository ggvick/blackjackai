{
 "cells": [
  {
   "cell_type": "markdown",
   "id": "a374f5af",
   "metadata": {},
   "source": [
    "\n",
    "# Blackjack AI Training and Environment Verification\n",
    "\n",
    "This Colab-ready notebook configures connectivity, installs dependencies, validates hardware, and runs a short Q-learning training session for the Blackjack reinforcement learning environment with Hi-Lo card counting.\n"
   ]
  },
  {
   "cell_type": "markdown",
   "id": "9abf9aee",
   "metadata": {},
   "source": [
    "\n",
    "## 1. Connectivity and Hardware Checks\n",
    "Verify that the runtime can reach the internet and detect available hardware (GPU/TPU/CPU). Results are stored in a shared `RUNTIME_REPORT` dictionary for later summarization.\n"
   ]
  },
  {
   "cell_type": "code",
   "execution_count": null,
   "id": "0f9cabdd",
   "metadata": {},
   "outputs": [],
   "source": [
    "\n",
    "import json\n",
    "import os\n",
    "import platform\n",
    "import subprocess\n",
    "import sys\n",
    "import time\n",
    "import urllib.request\n",
    "from urllib.error import URLError\n",
    "\n",
    "RUNTIME_REPORT = {\n",
    "    \"internet\": {\"status\": False, \"details\": \"\"},\n",
    "    \"hardware\": {\"type\": \"Unknown\", \"details\": \"\", \"gpu_available\": False},\n",
    "    \"dependencies\": [],\n",
    "    \"repository\": {\"status\": \"unverified\", \"path\": \"\"},\n",
    "    \"module_imports\": {\"status\": False, \"details\": \"\"},\n",
    "    \"environment_test\": {\"status\": False, \"details\": \"\"},\n",
    "    \"benchmark\": {\"status\": False, \"details\": \"\"},\n",
    "    \"training\": {\"status\": False, \"details\": \"\"},\n",
    "}\n",
    "PROJECT_ROOT = None\n",
    "\n",
    "print(\"Checking internet connectivity...\")\n",
    "try:\n",
    "    with urllib.request.urlopen(\"https://pypi.org/simple/pip/\", timeout=5) as response:\n",
    "        snippet = response.read(256)\n",
    "        RUNTIME_REPORT[\"internet\"][\"status\"] = True\n",
    "        RUNTIME_REPORT[\"internet\"][\"details\"] = f\"Fetched {len(snippet)} bytes from PyPI simple index.\"\n",
    "        print(\"Internet status: \u2705\", RUNTIME_REPORT[\"internet\"][\"details\"])\n",
    "except Exception as exc:  # pragma: no cover - network failure branch\n",
    "    RUNTIME_REPORT[\"internet\"][\"status\"] = False\n",
    "    RUNTIME_REPORT[\"internet\"][\"details\"] = f\"{type(exc).__name__}: {exc}\"\n",
    "    print(\"Internet status: \u274c\", RUNTIME_REPORT[\"internet\"][\"details\"])\n",
    "\n",
    "print(\"Detecting available hardware...\")\n",
    "hardware_lines = []\n",
    "if \"COLAB_TPU_ADDR\" in os.environ:\n",
    "    hardware_lines.append(\"TPU detected via COLAB_TPU_ADDR environment variable.\")\n",
    "    RUNTIME_REPORT[\"hardware\"] = {\"type\": \"TPU\", \"details\": hardware_lines[-1], \"gpu_available\": False}\n",
    "    print(hardware_lines[-1])\n",
    "else:\n",
    "    try:\n",
    "        result = subprocess.run(\n",
    "            [\"nvidia-smi\", \"--query-gpu=name,memory.total\", \"--format=csv,noheader\"],\n",
    "            check=True,\n",
    "            capture_output=True,\n",
    "            text=True,\n",
    "        )\n",
    "        lines = [line.strip() for line in result.stdout.strip().splitlines() if line.strip()]\n",
    "        if lines:\n",
    "            gpu_name = lines[0].split(\",\")[0].strip()\n",
    "            runtime_type = \"GPU (T4)\" if \"T4\" in gpu_name else \"GPU\"\n",
    "            detail = \" | \".join(lines)\n",
    "            RUNTIME_REPORT[\"hardware\"] = {\"type\": runtime_type, \"details\": detail, \"gpu_available\": True}\n",
    "            print(\"GPU detected:\")\n",
    "            for line in lines:\n",
    "                print(\"  -\", line)\n",
    "            if \"T4\" in gpu_name:\n",
    "                print(\"Using expected NVIDIA T4 GPU.\")\n",
    "            else:\n",
    "                print(\"GPU is available but not a T4 (falling back to generic GPU logic).\")\n",
    "        else:  # pragma: no cover - no GPU info branch\n",
    "            raise FileNotFoundError(\"nvidia-smi returned no GPU info\")\n",
    "    except Exception as exc:  # pragma: no cover - CPU fallback branch\n",
    "        cpu_info = platform.processor() or platform.machine()\n",
    "        detail = f\"CPU only: {cpu_info}\"\n",
    "        RUNTIME_REPORT[\"hardware\"] = {\"type\": \"CPU\", \"details\": detail, \"gpu_available\": False}\n",
    "        print(\"CPU-only runtime detected:\", detail)\n",
    "\n",
    "if not RUNTIME_REPORT[\"hardware\"].get(\"details\"):\n",
    "    RUNTIME_REPORT[\"hardware\"][\"details\"] = \" | \".join(hardware_lines) or \"No additional hardware details.\"\n"
   ]
  },
  {
   "cell_type": "markdown",
   "id": "725d5cd6",
   "metadata": {},
   "source": [
    "\n",
    "## 2. Clone or Update Repository\n",
    "Clone the Blackjack AI repository if it is not already available. When the repo already exists, pull the latest changes and ensure submodules are initialized.\n"
   ]
  },
  {
   "cell_type": "code",
   "execution_count": null,
   "id": "aa7cbde9",
   "metadata": {},
   "outputs": [],
   "source": [
    "\n",
    "import pathlib\n",
    "\n",
    "REPO_URL = \"https://github.com/ggvick/blackjackai\"\n",
    "notebook_dir = pathlib.Path.cwd().resolve()\n",
    "repo_status = \"already_present\"\n",
    "repo_path = None\n",
    "\n",
    "if (notebook_dir / \".git\").exists():\n",
    "    repo_path = notebook_dir\n",
    "elif (notebook_dir.parent / \".git\").exists():\n",
    "    repo_path = notebook_dir.parent.resolve()\n",
    "else:\n",
    "    target_dir = pathlib.Path(\"/content/blackjackai\").resolve()\n",
    "    if target_dir.exists() and (target_dir / \".git\").exists():\n",
    "        print(f\"Repository already exists at {target_dir} - pulling latest changes...\")\n",
    "        try:\n",
    "            subprocess.run([\"git\", \"-C\", str(target_dir), \"pull\", \"--ff-only\"], check=True)\n",
    "            repo_status = \"updated\"\n",
    "        except subprocess.CalledProcessError as exc:\n",
    "            print(\"Git pull failed:\", exc)\n",
    "            repo_status = \"exists\"\n",
    "    else:\n",
    "        print(f\"Cloning repository from {REPO_URL} to {target_dir}...\")\n",
    "        target_dir.parent.mkdir(parents=True, exist_ok=True)\n",
    "        subprocess.run([\"git\", \"clone\", REPO_URL, str(target_dir)], check=True)\n",
    "        repo_status = \"cloned\"\n",
    "    subprocess.run([\"git\", \"-C\", str(target_dir), \"submodule\", \"update\", \"--init\", \"--recursive\"], check=True)\n",
    "    repo_path = target_dir\n",
    "\n",
    "if repo_path is None:\n",
    "    raise RuntimeError(\"Unable to locate or clone the repository.\")\n",
    "\n",
    "os.chdir(repo_path)\n",
    "PROJECT_ROOT = repo_path\n",
    "RUNTIME_REPORT[\"repository\"] = {\"status\": repo_status, \"path\": str(PROJECT_ROOT)}\n",
    "print(f\"Repository root: {PROJECT_ROOT}\")\n",
    "\n",
    "# Ensure the project root is importable\n",
    "if str(PROJECT_ROOT) not in sys.path:\n",
    "    sys.path.insert(0, str(PROJECT_ROOT))\n"
   ]
  },
  {
   "cell_type": "markdown",
   "id": "7f5f9177",
   "metadata": {},
   "source": [
    "\n",
    "## 3. Dependency Installation\n",
    "Install project requirements along with common ML/RL libraries. Each package installation is retried once if it fails.\n"
   ]
  },
  {
   "cell_type": "code",
   "execution_count": null,
   "id": "144bdee2",
   "metadata": {},
   "outputs": [],
   "source": [
    "\n",
    "assert PROJECT_ROOT is not None, \"PROJECT_ROOT must be set before installing dependencies.\"\n",
    "requirements_path = PROJECT_ROOT / \"requirements.txt\"\n",
    "packages = [\"torch\", \"numpy\", \"gymnasium\", \"matplotlib\", \"pandas\", \"tqdm\"]\n",
    "install_targets = []\n",
    "\n",
    "if requirements_path.exists():\n",
    "    install_targets.append([\"-r\", str(requirements_path)])\n",
    "install_targets.extend([[pkg] for pkg in packages])\n",
    "install_targets.append([\"-e\", str(PROJECT_ROOT)])\n",
    "\n",
    "install_results = []\n",
    "for target in install_targets:\n",
    "    desc = \" \".join(target)\n",
    "    success = False\n",
    "    for attempt in range(2):\n",
    "        try:\n",
    "            print(f\"Installing {desc} (attempt {attempt + 1})...\")\n",
    "            subprocess.run([sys.executable, \"-m\", \"pip\", \"install\"] + target, check=True)\n",
    "            success = True\n",
    "            print(f\"Installation successful: {desc}\")\n",
    "            break\n",
    "        except subprocess.CalledProcessError as exc:\n",
    "            print(f\"Installation failed for {desc}: {exc}\")\n",
    "            if attempt == 0:\n",
    "                print(\"Retrying...\")\n",
    "                time.sleep(1)\n",
    "    install_results.append({\"target\": desc, \"success\": success})\n",
    "    if not success:\n",
    "        raise RuntimeError(f\"Failed to install dependency: {desc}\")\n",
    "\n",
    "RUNTIME_REPORT[\"dependencies\"] = install_results\n"
   ]
  },
  {
   "cell_type": "markdown",
   "id": "f2fd6349",
   "metadata": {},
   "source": [
    "\n",
    "## 4. Import Validation and Environment Smoke Test\n",
    "Import the Blackjack environment, run a quick demo round, and capture state information to ensure the card shoe and counter behave as expected.\n"
   ]
  },
  {
   "cell_type": "code",
   "execution_count": null,
   "id": "dc434019",
   "metadata": {},
   "outputs": [],
   "source": [
    "\n",
    "from pprint import pprint\n",
    "\n",
    "try:\n",
    "    from blackjack import BlackjackEnv, CountingPolicy, QLearningTrainer, evaluate_policy, seed_everything\n",
    "    from blackjack.rl.training import TrainingConfig\n",
    "    RUNTIME_REPORT[\"module_imports\"] = {\"status\": True, \"details\": \"Project modules imported successfully.\"}\n",
    "except Exception as exc:  # pragma: no cover - import failure branch\n",
    "    RUNTIME_REPORT[\"module_imports\"] = {\"status\": False, \"details\": f\"Import failure: {exc}\"}\n",
    "    raise\n",
    "\n",
    "seed_everything(123)\n",
    "demo_policy = CountingPolicy(min_bet=10.0, max_bet=200.0, ramp={1: 2, 2: 4, 3: 6, 4: 8, 5: 10})\n",
    "demo_env = BlackjackEnv(num_decks=6, penetration=0.75, counting_policy=demo_policy, seed=123)\n",
    "\n",
    "initial_state = demo_env.reset()\n",
    "print(\"Initial observation:\", initial_state)\n",
    "print(\n",
    "    f\"Initial bet: {demo_env.current_bet:.2f} | Running count: {demo_env.counter.running_count} | True count: {demo_env.counter.true_count():.2f}\"\n",
    ")\n",
    "\n",
    "transition_log = []\n",
    "while True:\n",
    "    action = demo_env.sample_action()\n",
    "    next_state, reward, done, info = demo_env.step(action)\n",
    "    transition_log.append(\n",
    "        {\n",
    "            \"action\": action,\n",
    "            \"next_state\": next_state,\n",
    "            \"reward\": reward,\n",
    "            \"done\": done,\n",
    "            \"info\": info,\n",
    "        }\n",
    "    )\n",
    "    if done:\n",
    "        break\n",
    "\n",
    "print(\"Demo round transitions:\")\n",
    "for entry in transition_log:\n",
    "    pprint(entry)\n",
    "\n",
    "final_info = transition_log[-1][\"info\"] if transition_log else demo_env.last_info\n",
    "RUNTIME_REPORT[\"environment_test\"] = {\n",
    "    \"status\": True,\n",
    "    \"details\": f\"Round outcome: {final_info.get('outcome', 'unknown')} | True count: {final_info.get('true_count', 0):.2f}\",\n",
    "}\n"
   ]
  },
  {
   "cell_type": "markdown",
   "id": "41637d3f",
   "metadata": {},
   "source": [
    "\n",
    "## 5. Lightweight CPU/GPU Benchmark\n",
    "Run a small matrix multiplication benchmark on CPU (NumPy) and GPU (PyTorch CUDA) when available.\n"
   ]
  },
  {
   "cell_type": "code",
   "execution_count": null,
   "id": "4bca0536",
   "metadata": {},
   "outputs": [],
   "source": [
    "\n",
    "import numpy as np\n",
    "import torch\n",
    "\n",
    "matrix_size = 256\n",
    "cpu_start = time.perf_counter()\n",
    "np_a = np.random.rand(matrix_size, matrix_size)\n",
    "np_b = np.random.rand(matrix_size, matrix_size)\n",
    "np.dot(np_a, np_b)\n",
    "cpu_elapsed = time.perf_counter() - cpu_start\n",
    "\n",
    "benchmark_details = {\"cpu_matrix_size\": matrix_size, \"cpu_time_sec\": cpu_elapsed}\n",
    "print(f\"CPU matrix multiplication ({matrix_size}x{matrix_size}) completed in {cpu_elapsed:.4f} seconds.\")\n",
    "\n",
    "gpu_elapsed = None\n",
    "if RUNTIME_REPORT[\"hardware\"].get(\"gpu_available\") and torch.cuda.is_available():\n",
    "    torch.manual_seed(0)\n",
    "    device = torch.device(\"cuda\")\n",
    "    gpu_start = time.perf_counter()\n",
    "    torch_a = torch.rand((matrix_size, matrix_size), device=device)\n",
    "    torch_b = torch.rand((matrix_size, matrix_size), device=device)\n",
    "    torch.matmul(torch_a, torch_b)\n",
    "    torch.cuda.synchronize()\n",
    "    gpu_elapsed = time.perf_counter() - gpu_start\n",
    "    benchmark_details[\"gpu_time_sec\"] = gpu_elapsed\n",
    "    print(f\"GPU matrix multiplication completed in {gpu_elapsed:.4f} seconds on {RUNTIME_REPORT['hardware']['type']}.\")\n",
    "else:\n",
    "    print(\"GPU not available; skipping GPU benchmark.\")\n",
    "\n",
    "RUNTIME_REPORT[\"benchmark\"] = {\"status\": True, \"details\": benchmark_details}\n"
   ]
  },
  {
   "cell_type": "markdown",
   "id": "af62ca72",
   "metadata": {},
   "source": [
    "\n",
    "## 6. Q-Learning Training Demo\n",
    "Train a small Q-learning agent and report training plus evaluation metrics to confirm the AI workflow.\n"
   ]
  },
  {
   "cell_type": "code",
   "execution_count": null,
   "id": "539c95b3",
   "metadata": {},
   "outputs": [],
   "source": [
    "\n",
    "training_env = BlackjackEnv(\n",
    "    num_decks=6,\n",
    "    penetration=0.75,\n",
    "    natural_payout=1.5,\n",
    "    hit_soft_17=False,\n",
    "    min_bet=5.0,\n",
    "    max_bet=100.0,\n",
    "    counting_policy=CountingPolicy(min_bet=5.0, max_bet=100.0),\n",
    "    seed=42,\n",
    ")\n",
    "training_config = TrainingConfig(\n",
    "    episodes=500,\n",
    "    alpha=0.05,\n",
    "    gamma=0.99,\n",
    "    epsilon_start=1.0,\n",
    "    epsilon_min=0.05,\n",
    "    epsilon_decay=0.995,\n",
    "    log_every=100,\n",
    ")\n",
    "trainer = QLearningTrainer(training_env, config=training_config, seed=42)\n",
    "training_result = trainer.train()\n",
    "\n",
    "print(\"Training summary:\")\n",
    "for key, value in training_result.summary.items():\n",
    "    if key.endswith(\"rate\"):\n",
    "        print(f\"  {key}: {value:.3f}\")\n",
    "    else:\n",
    "        print(f\"  {key}: {value:.3f}\" if isinstance(value, float) else f\"  {key}: {value}\")\n",
    "\n",
    "eval_env = BlackjackEnv(\n",
    "    num_decks=6,\n",
    "    penetration=0.75,\n",
    "    natural_payout=1.5,\n",
    "    hit_soft_17=False,\n",
    "    min_bet=5.0,\n",
    "    max_bet=100.0,\n",
    "    counting_policy=CountingPolicy(min_bet=5.0, max_bet=100.0),\n",
    "    seed=999,\n",
    ")\n",
    "eval_metrics = evaluate_policy(eval_env, training_result.q_table, episodes=200, seed=999)\n",
    "\n",
<<<<<<< HEAD
    "print(\"Evaluation metrics (200 episodes):\")\n",
=======
    "print(\"Evaluation metrics (1000 episodes):\")\n",
>>>>>>> 7429f8ed
    "for key, value in eval_metrics.items():\n",
    "    if key.endswith(\"rate\") or key.endswith(\"reward\"):\n",
    "        print(f\"  {key}: {value:.3f}\")\n",
    "    else:\n",
    "        print(f\"  {key}: {value}\")\n",
    "\n",
    "combined_metrics = {\n",
    "    **{f\"train_{k}\": v for k, v in training_result.summary.items()},\n",
    "    **{f\"eval_{k}\": v for k, v in eval_metrics.items()},\n",
    "}\n",
    "RUNTIME_REPORT[\"training\"] = {\"status\": True, \"details\": combined_metrics}\n"
   ]
  },
  {
   "cell_type": "markdown",
   "id": "6a68906a",
   "metadata": {},
   "source": [
    "\n",
    "## 7. Environment Configuration Summary\n",
    "Aggregate all recorded status messages to provide a quick readiness report.\n"
   ]
  },
  {
   "cell_type": "code",
   "execution_count": null,
   "id": "c52fc255",
   "metadata": {},
   "outputs": [],
   "source": [
    "\n",
    "print(\"=== Environment Validation Summary ===\")\n",
    "print(f\"Internet: {'\u2705' if RUNTIME_REPORT['internet']['status'] else '\u274c'} - {RUNTIME_REPORT['internet']['details']}\")\n",
    "print(f\"Hardware: {RUNTIME_REPORT['hardware']['type']} - {RUNTIME_REPORT['hardware']['details']}\")\n",
    "\n",
    "print(\"Dependency installation results:\")\n",
    "for item in RUNTIME_REPORT[\"dependencies\"]:\n",
    "    symbol = \"\u2705\" if item[\"success\"] else \"\u274c\"\n",
    "    print(f\"  {symbol} {item['target']}\")\n",
    "\n",
    "repo_info = RUNTIME_REPORT[\"repository\"]\n",
    "print(f\"Repository status: {repo_info['status']} (path: {repo_info['path']})\")\n",
    "\n",
    "module_info = RUNTIME_REPORT[\"module_imports\"]\n",
    "print(f\"Module imports: {'\u2705' if module_info['status'] else '\u274c'} - {module_info['details']}\")\n",
    "\n",
    "env_info = RUNTIME_REPORT[\"environment_test\"]\n",
    "print(f\"Environment smoke test: {'\u2705' if env_info['status'] else '\u274c'} - {env_info['details']}\")\n",
    "\n",
    "benchmark_info = RUNTIME_REPORT[\"benchmark\"]\n",
    "print(f\"Benchmark status: {'\u2705' if benchmark_info['status'] else '\u274c'} - {benchmark_info['details']}\")\n",
    "\n",
    "training_info = RUNTIME_REPORT[\"training\"]\n",
    "print(f\"Training summary recorded: {'\u2705' if training_info['status'] else '\u274c'}\")\n"
   ]
  }
 ],
 "metadata": {
  "kernelspec": {
   "display_name": "Python 3",
   "language": "python",
   "name": "python3"
  },
  "language_info": {
   "name": "python",
   "version": "3.12"
  }
 },
 "nbformat": 4,
 "nbformat_minor": 5
}<|MERGE_RESOLUTION|>--- conflicted
+++ resolved
@@ -385,11 +385,7 @@
     ")\n",
     "eval_metrics = evaluate_policy(eval_env, training_result.q_table, episodes=200, seed=999)\n",
     "\n",
-<<<<<<< HEAD
-    "print(\"Evaluation metrics (200 episodes):\")\n",
-=======
     "print(\"Evaluation metrics (1000 episodes):\")\n",
->>>>>>> 7429f8ed
     "for key, value in eval_metrics.items():\n",
     "    if key.endswith(\"rate\") or key.endswith(\"reward\"):\n",
     "        print(f\"  {key}: {value:.3f}\")\n",
